--- conflicted
+++ resolved
@@ -284,15 +284,8 @@
               ticketId: data.id,
             },
           });
-<<<<<<< HEAD
-        }).finally(() => {
-          isSubmitting.value = false;
-        });
-      } });
-=======
         }),
     });
->>>>>>> 7efadac8
   };
 
   // 重置
