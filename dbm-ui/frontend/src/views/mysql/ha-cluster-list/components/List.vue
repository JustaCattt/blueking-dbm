--- conflicted
+++ resolved
@@ -771,24 +771,6 @@
             onClick={() => handleGoWebconsole(data.id)}>
             Webconsole
           </auth-button>
-<<<<<<< HEAD
-=======
-          <OperationBtnStatusTips
-            data={data}
-            v-db-console="mysql.haClusterList.exportData">
-            <auth-button
-              action-id="mysql_dump_data"
-              resource={data.id}
-              permission={data.permission.mysql_dump_data}
-              disabled={data.operationDisabled}
-              text
-              theme="primary"
-              class="mr-8"
-              onClick={() => handleShowDataExportSlider(data)}>
-              { t('导出数据') }
-            </auth-button>
-          </OperationBtnStatusTips>
->>>>>>> 2a68767e
           <bk-dropdown
             class="operations-more"
             trigger="click"
@@ -982,11 +964,6 @@
     showCreateSubscribeRuleSlider.value = true;
   };
 
-  const handleShowDataExportSlider = (data: ColumnData['data']) => {
-    currentData.value = data
-    showDataExportSlider.value = true;
-  };
-
   const handleClearSelected = () => {
     selected.value = [];
     authorizeState.selected = [];
