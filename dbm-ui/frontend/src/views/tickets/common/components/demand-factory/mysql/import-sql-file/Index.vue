<!--
 * TencentBlueKing is pleased to support the open source community by making 蓝鲸智云-DB管理系统(BlueKing-BK-DBM) available.
 *
 * Copyright (C) 2017-2023 THL A29 Limited, a Tencent company. All rights reserved.
 *
 * Licensed under the MIT License (the "License"); you may not use this file except in compliance with the License.
 * You may obtain a copy of the License athttps://opensource.org/licenses/MIT
 *
 * Unless required by applicable law or agreed to in writing, software distributed under the License is distributed
 * on an "AS IS" BASIS, WITHOUT WARRANTIES OR CONDITIONS OF ANY KIND, either express or implied. See the License for
 * the specific language governing permissions and limitations under the License.
-->

<template>
  <div class="ticket-details__list">
    <div class="ticket-details__item">
      <span class="ticket-details__item-label">{{ t('所属业务') }}：</span>
      <span class="ticket-details__item-value">{{ ticketDetails.bk_biz_name }}</span>
    </div>
    <div class="ticket-details__item">
      <span class="ticket-details__item-label">{{ t('业务英文名') }}：</span>
      <span class="ticket-details__item-value">{{ ticketDetails.db_app_abbr }}</span>
    </div>
    <div class="ticket-details__item">
      <span class="ticket-details__item-label">{{ t('SQL来源') }}：</span>
      <span class="ticket-details__item-value">{{ importModeType }}</span>
    </div>
    <div class="ticket-details__item">
      <span class="ticket-details__item-label">{{ t('SQL执行内容') }}：</span>
      <BkButton
        text
        @click="handleClickFile">
        <I18nT
          keypath="共n个文件，含有m个高危语句"
          tag="div">
          <span
            class="tip-number"
            style="color: #3a84ff"
            >{{ ticketDetails.details.execute_sql_files.length }}</span
          >
          <span
            class="tip-number"
            style="color: #ea3636"
            >{{ highRiskNum }}</span
          >
        </I18nT>
      </BkButton>
    </div>
    <div class="ticket-details__item">
      <span class="ticket-details__item-label">{{ t('字符集') }}：</span>
      <span class="ticket-details__item-value">{{ ticketDetails.details.charset }}</span>
    </div>
    <div class="ticket-details__item">
      <span class="ticket-details__item-label">{{ t('执行前备份') }}：</span>
      <span class="ticket-details__item-value">{{ isBackup }}</span>
    </div>
    <div class="ticket-details__item">
      <span class="ticket-details__item-label">{{ t('执行模式') }}：</span>
      <span class="ticket-details__item-value sql-mode-execute">
        <i :class="ticketModeData.icon" />
        <span v-bk-tooltips="ticketModeData.tips">{{ ticketModeData.text }}</span>
      </span>
    </div>
    <div
      v-if="ticketDetails.details.ticket_mode.trigger_time"
      class="ticket-details__item">
      <span class="ticket-details__item-label">{{ t('执行时间') }}：</span>
      <span class="ticket-details__item-value">{{ ticketDetails.details.ticket_mode.trigger_time }}</span>
    </div>
  </div>
  <div class="mysql-table">
    <div
      v-if="clusterState.tableProps.data.length > 0"
      class="mysql-table__item">
      <span>{{ t('目标集群') }}：</span>
      <DBCollapseTable
        :show-icon="false"
        style="width: 800px"
        :table-props="clusterState.tableProps"
        :title="clusterState.clusterType" />
    </div>
    <div class="mysql-table__item">
      <span>{{ t('目标DB') }}：</span>
      <DbOriginalTable
        :columns="targetDB"
        :data="dataList"
        style="width: 800px" />
    </div>
    <div
      v-if="ticketDetails?.details?.backup?.length"
      class="mysql-table__item">
      <span>{{ t('备份设置') }}：</span>
      <DbOriginalTable
        :columns="backupConfig"
        :data="backupList"
        style="width: 800px" />
    </div>
  </div>
  <BkSideslider
    class="sql-log-sideslider"
    :is-show="isShow"
    render-directive="if"
    :title="t('执行SQL变更_内容详情')"
    :width="960"
    :z-index="99999"
    @closed="handleClose">
    <div
      v-if="uploadFileList.length > 1"
      class="editor-layout">
      <div class="editor-layout-left">
        <RenderFileList
          v-model="selectFileName"
          :data="uploadFileList"
          @sort="handleFileSortChange" />
      </div>
      <div class="editor-layout-right">
        <RenderFileContent
          :model-value="currentFileContent"
          readonly
          :title="selectFileName" />
      </div>
    </div>
    <template v-else>
      <RenderFileContent
        :model-value="currentFileContent"
        readonly
        :title="uploadFileList.toString()" />
    </template>
  </BkSideslider>
</template>

<script setup lang="tsx">
  import { useI18n } from 'vue-i18n';

<<<<<<< HEAD
  import type { MySQLImportSQLFileDetails, MySQLForceImportSQLFileExecuteSqlFiles } from '@services/model/ticket/details/mysql';
=======
  import type { MySQLForceImportSQLFileExecuteSqlFiles,MySQLImportSQLFileDetails } from '@services/model/ticket/details/mysql';
>>>>>>> 7efadac8
  import TicketModel from '@services/model/ticket/ticket';
  import { batchFetchFile } from '@services/source/storage';

  import { useDefaultPagination } from '@hooks';

  import { TicketTypes } from '@common/const';

  import DBCollapseTable from '@components/db-collapse-table/DBCollapseTable.vue';

  import RenderFileContent from './components/RenderFileContent.vue';
  import RenderFileList from './components/SqlFileList.vue';

  interface Props {
    ticketDetails: TicketModel<MySQLImportSQLFileDetails>
  }

  interface RowData {
    immute_domain: string,
    cluster_type: string,
    status: string,
  }

  const props = defineProps<Props>();

  type targetDBItem = {
    dbnames: [],
    ignore_dbnames: [],
  }

  type backupDBItem = {
    backup_on: string,
    db_patterns: [],
    table_patterns: [],
  }

  const { t } = useI18n();

  const selectFileName = ref('');

  const fileContentMap = shallowRef<Record<string, string>>({});
  const uploadFileList = shallowRef<Array<string>>([]);
  const isShow = ref(false);

  const clusterState = reactive({
    clusterType: '',
    tableProps: {
      data: [] as RowData[],
      pagination: useDefaultPagination(),
      columns: [
        {
          label: t('集群'),
          field: 'immute_domain',
          showOverflowTooltip: true,
          render: ({ cell }: { cell: string }) => <span>{cell || '--'}</span>,
        },
        {
          label: t('类型'),
          field: 'cluster_type',
          render: ({ cell }: { cell: string }) => <span>{cell || '--'}</span>,
        },
        {
          label: t('状态'),
          field: 'status',
          render: ({ cell }: { cell: string }) => {
            const text = cell === 'normal' ? t('正常') : t('异常');
            const icon = cell === 'normal' ? 'normal' : 'abnormal';
            return <span>
            <db-icon svg type={icon} style="margin-right: 5px;" />
            {text}
          </span>;
          },
        },
      ],
    },
  });

  const highRiskNum = computed(() => props.ticketDetails.details.grammar_check_info ? Object.values(props.ticketDetails.details.grammar_check_info)
    .reduce((results, item) => {
      if (item.highrisk_warnings) {
        return results + item.highrisk_warnings.length;
      }
      return results;
    }, 0) : 0);

  const currentFileContent = computed(() => fileContentMap.value[selectFileName.value] || '');

  // SQL 文件来源
  const importModeType = computed(() => (props.ticketDetails.details.import_mode === 'manual' ? t('手动输入') : t('文件导入')));

  // 执行前备份
  const isBackup = computed(() => (props.ticketDetails.details.backup.length ? t('是') : t('否')));

  const isForceSql = computed(() => props.ticketDetails.ticket_type === TicketTypes.MYSQL_FORCE_IMPORT_SQLFILE);

  const targetDB = [
    {
      label: t('变更的DB'),
      field: 'dbnames',
      showOverflowTooltip: false,
      render: ({ cell }: { cell: string[] }) => (
        <div class="text-overflow" v-overflow-tips={{
            content: cell,
          }}>
          {cell.map(item => <bk-tag>{item}</bk-tag>)}
        </div>
      ),
    },
    {
      label: t('忽略的DB'),
      field: 'ignore_dbnames',
      showOverflowTooltip: false,
      render: ({ cell }: { cell: string[] }) => (
        <div class="text-overflow" v-overflow-tips={{
            content: cell,
          }}>
          {cell.length > 0 ? cell.map(item => <bk-tag>{item}</bk-tag>) : '--'}
        </div>
      ),
    },
  ];

  const backupConfig = [
    {
      label: t('备份DB'),
      field: 'db_patterns',
      showOverflowTooltip: false,
      render: ({ cell }: { cell: string[] }) => (
      <div class="text-overflow" v-overflow-tips={{
          content: cell,
        }}>
        {cell.map(item => <bk-tag>{item}</bk-tag>)}
      </div>
    ),
    },
    {
      label: t('备份表名'),
      field: 'table_patterns',
      showOverflowTooltip: false,
      render: ({ cell }: { cell: string[] }) => (
      <div class="text-overflow" v-overflow-tips={{
          content: cell,
        }}>
        {cell.map(item => <bk-tag>{item}</bk-tag>)}
      </div>
    ),
    },
  ];

  const ticketModeType = [
    {
      type: 'manual',
      text: t('手动执行'),
      icon: 'db-icon-manual',
      tips: t('单据审批之后_需要人工确认方可执行'),
    },
    {
      type: 'timer',
      text: t('定时执行'),
      icon: 'db-icon-timed-task',
      tips: t('单据审批通过之后_定时执行_无需确认'),
    },
  ];

  // 执行模式
  const ticketModeData = computed(() => {
    const modeType = props.ticketDetails.details.ticket_mode.mode;
    let modeItem: any = {};
    ticketModeType.forEach((item) => {
      if (item.type === modeType) {
        modeItem = item;
      }
    });
    return modeItem;
  });


  // 目标DB
  const dataList = computed(() => {
    const list: targetDBItem[] = [];
    const dbList = props.ticketDetails.details.execute_objects || [];
    const checkDbsMap: Record<string, boolean> = {};
    dbList.forEach((item) => {
      const key = `${item.dbnames.join('-')}_${item.ignore_dbnames.join('-')}`;
      if (checkDbsMap[key]) {
        return;
      }
      checkDbsMap[key] = true;
      list.push(item);
    });
    return list;
  });

  // 备份设置
  const backupList = computed(() => {
    const list: backupDBItem[] = [];
    const tableList = props.ticketDetails.details.backup || [];
    tableList.forEach((item) => {
      list.push(Object.assign({
        backup_on: item.backup_on,
        db_patterns: item.db_patterns,
        table_patterns: item.table_patterns,
      }));
    });
    return list;
  });

  // 查看日志详情
  const handleClickFile = () => {
    isShow.value = true;
    const uploadSQLFileList = isForceSql.value ? (props.ticketDetails.details.execute_sql_files as MySQLForceImportSQLFileExecuteSqlFiles[]).map(item => item.sql_path) : props.ticketDetails.details.execute_sql_files as string[];
    uploadFileList.value = uploadSQLFileList;

    const filePathList = uploadSQLFileList.reduce((result, item) => {
      result.push(isForceSql.value ? item : `${props.ticketDetails.details.path}/${item}`);
      return result;
    }, [] as string[]);

    batchFetchFile({
      file_path_list: filePathList,
    }).then((result) => {
      fileContentMap.value = result.reduce((result, fileInfo) => {
        const fileName = fileInfo.path.split('/').pop() as string;
        return Object.assign(result, {
          [fileName]: fileInfo.content,
        });
      }, {} as Record<string, string>);

      [selectFileName.value] = uploadSQLFileList;
    });
  };

  const handleClose = () => {
    isShow.value = false;
  };

  const handleFileSortChange = (list: string[]) => {
    uploadFileList.value = list;
  };

  // 目标集群
  onBeforeMount(() => {
    const { clusters, cluster_ids: clusterIds } = props.ticketDetails.details;
    clusterState.tableProps.pagination.count = clusterIds.length;
    clusterState.tableProps.data = clusterIds.reduce((results, id) => {
      const clusterType = clusters[id].cluster_type;
      clusterState.clusterType = clusterType === 'tendbha' ? t('主从') : t('单节点');
      const type = clusterType === 'tendbcluster' ? 'spider' : clusterType;
      results.push({
        immute_domain: clusters[id].immute_domain,
        cluster_type: type,
        status: clusters[id].cluster_type
      });
      return results;
    }, [] as RowData[]);
  });
</script>

<style lang="less" scoped>
  @import '@views/tickets/common/styles/ticketDetails.less';

  .sql-mode-execute {
    i {
      font-size: 16px;
      vertical-align: middle;
    }

    span {
      margin: 0 0 2px 2px;
      border-bottom: 1px dashed #313238;

      &:hover {
        cursor: pointer;
      }
    }
  }

  .mysql-table {
    &__item {
      display: flex;
      margin-bottom: 20px;
    }

    span {
      display: inline;
      min-width: 160px;
      text-align: right;
    }
  }

  :deep(.bk-sideslider-content) {
    padding: 15px;
  }

  .sql-log-sideslider {
    .editor-layout {
      display: flex;
      width: 100%;
      height: 100%;
      background: #2e2e2e;

      .editor-layout-left {
        width: 238px;
      }

      .editor-layout-right {
        position: relative;
        height: 100%;
        flex: 1;
      }
    }
  }

  .tip-number {
    font-weight: 700;
    display: inline-block;
  }
</style><|MERGE_RESOLUTION|>--- conflicted
+++ resolved
@@ -35,14 +35,14 @@
           tag="div">
           <span
             class="tip-number"
-            style="color: #3a84ff"
-            >{{ ticketDetails.details.execute_sql_files.length }}</span
-          >
+            style="color: #3a84ff">
+            {{ ticketDetails.details.execute_sql_files.length }}
+          </span>
           <span
             class="tip-number"
-            style="color: #ea3636"
-            >{{ highRiskNum }}</span
-          >
+            style="color: #ea3636">
+            {{ highRiskNum }}
+          </span>
         </I18nT>
       </BkButton>
     </div>
@@ -132,11 +132,7 @@
 <script setup lang="tsx">
   import { useI18n } from 'vue-i18n';
 
-<<<<<<< HEAD
-  import type { MySQLImportSQLFileDetails, MySQLForceImportSQLFileExecuteSqlFiles } from '@services/model/ticket/details/mysql';
-=======
   import type { MySQLForceImportSQLFileExecuteSqlFiles,MySQLImportSQLFileDetails } from '@services/model/ticket/details/mysql';
->>>>>>> 7efadac8
   import TicketModel from '@services/model/ticket/ticket';
   import { batchFetchFile } from '@services/source/storage';
 
