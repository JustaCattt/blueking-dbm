--- conflicted
+++ resolved
@@ -99,11 +99,8 @@
 			cnf.Public.MysqlPort, cnf.PhysicalBackup.MaxMyisamTables)
 	}
 	return nil
-<<<<<<< HEAD
-=======
 }
 
 func CheckEngineTablesFromMonitorReg() {
 	//regPath := "/home/mysql/mysql-monitor/table-engine-count-${PORT}.reg"
->>>>>>> 372398f8
 }